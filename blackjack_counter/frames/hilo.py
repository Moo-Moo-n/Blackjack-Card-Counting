"""Frame that implements the Hi-Lo counting layout."""

# Hi-Lo counting notes:
# - Cards ranked 2 through 6 are considered "low" and add +1 to the running count.
# - Cards ranked 10, face cards, and aces are "high" and subtract 1 from the running count.
# - The interface mirrors that logic with Low/Hi buttons; each press records the adjustment and refreshes totals.

<<<<<<< HEAD
import tkinter as tk
from tkinter import ttk
from typing import TYPE_CHECKING, Dict, List, Optional, Tuple
=======
from tkinter import messagebox, ttk
from typing import TYPE_CHECKING
>>>>>>> 7ab475ff

from blackjack_counter.frames.base import BaseModeFrame

if TYPE_CHECKING:  # pragma: no cover - only for type checkers
    from blackjack_counter.app import CountingApp


class HiLoFrame(BaseModeFrame):
    """Four-column layout with high and low buttons for the Hi-Lo system."""

    def __init__(self, master: ttk.Frame, controller: "CountingApp") -> None:
        super().__init__(master, controller)

        self._is_active = False
        self._hotkey_window: Optional[tk.Toplevel] = None
        self._hotkey_groups = [
            {
                "name": "letters",
                "title": "Letters",
                "low_label": "L",
                "hi_label": "H",
                "low_sequences": ("<KeyPress-l>", "<KeyPress-L>"),
                "hi_sequences": ("<KeyPress-h>", "<KeyPress-H>"),
            },
            {
                "name": "adjacent",
                "title": "A / D",
                "low_label": "A",
                "hi_label": "D",
                "low_sequences": ("<KeyPress-a>", "<KeyPress-A>"),
                "hi_sequences": ("<KeyPress-d>", "<KeyPress-D>"),
            },
            {
                "name": "symbols",
                "title": "Minus / Plus",
                "low_label": "-",
                "hi_label": "+",
                "low_sequences": ("<KeyPress-minus>", "<minus>"),
                "hi_sequences": ("<KeyPress-plus>", "<plus>"),
            },
            {
                "name": "horizontal_arrows",
                "title": "Arrow Keys",
                "low_label": "←",
                "hi_label": "→",
                "low_sequences": ("<Left>",),
                "hi_sequences": ("<Right>",),
            },
            {
                "name": "vertical_arrows",
                "title": "Vertical Arrows",
                "low_label": "↓",
                "hi_label": "↑",
                "low_sequences": ("<Down>",),
                "hi_sequences": ("<Up>",),
            },
            {
                "name": "brackets",
                "title": "Brackets",
                "low_label": "[",
                "hi_label": "]",
                "low_sequences": ("<KeyPress-bracketleft>", "<bracketleft>"),
                "hi_sequences": ("<KeyPress-bracketright>", "<bracketright>"),
            },
        ]
        self._hotkey_lookup = {group["name"]: group for group in self._hotkey_groups}
        self._group_enabled: Dict[str, bool] = {
            group_name: True for group_name in self._hotkey_lookup
        }
        self._group_bindings: Dict[str, List[Tuple[str, str]]] = {
            group_name: [] for group_name in self._hotkey_lookup
        }
        self._hotkey_vars: Dict[str, tk.BooleanVar] = {
            name: tk.BooleanVar(master=self, value=True) for name in self._hotkey_lookup
        }

        self.columnconfigure(0, weight=1)
        self.columnconfigure(1, weight=2)
        self.columnconfigure(2, weight=1)
        self.columnconfigure(3, weight=1)
        self.rowconfigure(0, weight=1)

        self._build_controls()

    def _build_controls(self) -> None:
        control_frame = ttk.Frame(self)
        control_frame.grid(row=0, column=0, sticky="nsew", padx=(0, 10))

        self.reset_button = ttk.Button(control_frame, text="Reset Shoe [Ctrl+R]", command=self._reset_shoe)
        self.reset_button.pack(fill="x", pady=(0, 10))
        self.menu_button = ttk.Button(control_frame, text="Menu", command=self._go_menu)
        self.menu_button.pack(fill="x")
<<<<<<< HEAD
=======
        # Added: quick reference for keyboard shortcuts
>>>>>>> 7ab475ff
        self.hotkey_button = ttk.Button(control_frame, text="Hotkeys…", command=self._show_hotkeys)
        self.hotkey_button.pack(fill="x", pady=(10, 0))

        history_frame = ttk.Frame(self, padding=(10, 0))
        history_frame.grid(row=0, column=1, sticky="nsew")
        history_frame.columnconfigure(0, weight=1)

        history_box = ttk.LabelFrame(history_frame, text="Previously Counted", padding=10)
        history_box.grid(row=0, column=0, sticky="nsew")
        history_label = ttk.Label(
            history_box,
            textvariable=self.history_var,
            style="Caption.TLabel",
            anchor="w",
            justify="left",
        )
        history_label.pack(fill="x")
        self._bind_wraplength(history_label, history_box)
        self._freeze_panel_width(history_frame, column_manager=self, column_index=1, inner=history_box)

        self.low_button = ttk.Button(
            history_frame,
<<<<<<< HEAD
            text="Low (+1)",
=======
            text="Low (+1)\n[L, A, -, ←, ↓, [",
>>>>>>> 7ab475ff
            command=lambda: self._record("Low", 1.0),
        )
        self.low_button.grid(row=1, column=0, sticky="ew", pady=(12, 0))

        true_frame = ttk.Frame(self, padding=(10, 0))
        true_frame.grid(row=0, column=2, sticky="nsew")
        true_frame.columnconfigure(0, weight=1)

        true_box = ttk.LabelFrame(true_frame, text="True Count", padding=10)
        true_box.grid(row=0, column=0, sticky="nsew")
        ttk.Label(true_box, textvariable=self.true_var, style="Value.TLabel", anchor="center").pack(fill="x")
        ttk.Label(true_box, textvariable=self.cards_var, style="Caption.TLabel", anchor="center").pack(fill="x", pady=(8, 0))

        self.undo_button = ttk.Button(true_frame, text="Undo [< / Ctrl+Z]", command=self._undo_entry)
        self.undo_button.grid(row=1, column=0, sticky="ew", pady=(12, 6))
        self.redo_button = ttk.Button(true_frame, text="Redo [> / Ctrl+Shift+Z]", command=self._redo_entry)
        self.redo_button.grid(row=2, column=0, sticky="ew")

        running_frame = ttk.Frame(self, padding=(10, 0))
        running_frame.grid(row=0, column=3, sticky="nsew")
        running_frame.columnconfigure(0, weight=1)

        running_box = ttk.LabelFrame(running_frame, text="Running Count", padding=10)
        running_box.grid(row=0, column=0, sticky="nsew")
        ttk.Label(running_box, textvariable=self.running_var, style="Value.TLabel", anchor="center").pack(fill="x")

        self.hi_button = ttk.Button(
            running_frame,
<<<<<<< HEAD
            text="Hi (-1)",
=======
            text="Hi (-1)\n[H, D, +, →, ↑, ]",
>>>>>>> 7ab475ff
            command=lambda: self._record("Hi", -1.0),
        )
        self.hi_button.grid(row=1, column=0, sticky="ew", pady=(12, 0))

    def _record(self, label: str, value: float) -> None:
        """Store the Hi-Lo adjustment so the shared state can update counts."""
        if not self.state:
            return
        self.state.record(label, value)
        self.refresh()

    def on_show(self) -> None:
        super().on_show()
<<<<<<< HEAD
        self._is_active = True

        for name in self._group_bindings:
            self._group_bindings[name] = []

        self._bind_enabled_hotkeys()

    def on_hide(self) -> None:
        self._is_active = False

        if self._hotkey_window is not None and self._hotkey_window.winfo_exists():
            self._hotkey_window.destroy()

        super().on_hide()

        for name in self._group_bindings:
            self._group_bindings[name] = []

    def _handle_low_key(self, event) -> str:
        self._record("Low", 1.0)
        return "break"

    def _handle_hi_key(self, event) -> str:
        self._record("Hi", -1.0)
        return "break"

    def _bind_enabled_hotkeys(self) -> None:
        for name, enabled in self._group_enabled.items():
            if enabled:
                self._bind_hotkey_group(name)

    def _bind_hotkey_group(self, name: str) -> None:
        self._unbind_hotkey_group(name)

        group = self._hotkey_lookup[name]
        bindings: List[Tuple[str, str]] = []

        for sequence in group["low_sequences"]:
            funcid = self._bind_shortcut(sequence, self._handle_low_key)
            bindings.append((sequence, funcid))

        for sequence in group["hi_sequences"]:
            funcid = self._bind_shortcut(sequence, self._handle_hi_key)
            bindings.append((sequence, funcid))

        self._group_bindings[name].extend(bindings)

    def _unbind_hotkey_group(self, name: str) -> None:
        bindings = self._group_bindings.get(name)
        if not bindings:
            return

        for sequence, funcid in bindings:
            self._unbind_shortcut(sequence, funcid)

        self._group_bindings[name] = []

    def _set_hotkey_group_enabled(self, name: str, enabled: bool) -> None:
        previous = self._group_enabled.get(name, True)
        self._group_enabled[name] = enabled

        if not self._is_active:
            return

        if enabled and not previous:
            self._bind_hotkey_group(name)
        elif not enabled and previous:
            self._unbind_hotkey_group(name)

    def _toggle_hotkey_group(self, name: str) -> None:
        enabled = self._hotkey_vars[name].get()
        self._set_hotkey_group_enabled(name, enabled)

    def _on_hotkey_window_destroy(self, event) -> None:
        if event.widget is self._hotkey_window:
            self._hotkey_window = None

    def _show_hotkeys(self) -> None:
        """Present a toggleable reference of the Hi-Lo keyboard shortcuts."""

        if self._hotkey_window is not None and self._hotkey_window.winfo_exists():
            self._hotkey_window.lift()
            self._hotkey_window.focus_force()
            return

        window = tk.Toplevel(self)
        window.title("Hi-Lo Hotkeys")
        window.resizable(False, False)
        window.transient(self.winfo_toplevel())

        container = ttk.Frame(window, padding=16)
        container.grid(row=0, column=0, sticky="nsew")
        window.columnconfigure(0, weight=1)
        window.rowconfigure(0, weight=1)

        ttk.Label(
            container,
            text="Toggle any pair to enable or disable its keyboard shortcut.",
            style="Caption.TLabel",
            anchor="w",
            justify="left",
        ).grid(row=0, column=0, sticky="w")

        groups_frame = ttk.Frame(container)
        groups_frame.grid(row=1, column=0, sticky="nsew", pady=(12, 12))
        groups_frame.columnconfigure(0, weight=1)
        groups_frame.columnconfigure(1, weight=1)

        for index, group in enumerate(self._hotkey_groups):
            row, column = divmod(index, 2)
            groups_frame.rowconfigure(row, weight=1)
            card = ttk.LabelFrame(groups_frame, text=group["title"], padding=10)
            card.grid(row=row, column=column, padx=6, pady=6, sticky="nsew")
            card.columnconfigure(0, weight=1)
            card.columnconfigure(1, weight=1)

            ttk.Label(card, text=f"Low: {group['low_label']}", anchor="center").grid(
                row=0, column=0, sticky="ew"
            )
            ttk.Label(card, text=f"Hi: {group['hi_label']}", anchor="center").grid(
                row=0, column=1, sticky="ew"
            )

            check = ttk.Checkbutton(
                card,
                text="Enabled",
                variable=self._hotkey_vars[group["name"]],
                command=lambda name=group["name"]: self._toggle_hotkey_group(name),
            )
            check.grid(row=1, column=0, columnspan=2, pady=(8, 0))

        actions_frame = ttk.LabelFrame(container, text="Other Controls", padding=10)
        actions_frame.grid(row=2, column=0, sticky="ew")
        actions_frame.columnconfigure(0, weight=1)

        ttk.Label(
            actions_frame,
            text="Undo: <, ,, Ctrl+Z\nRedo: >, ., Ctrl+Shift+Z\nReset Shoe: Ctrl+R",
            justify="left",
        ).grid(row=0, column=0, sticky="w")

        ttk.Button(container, text="Close", command=window.destroy).grid(
            row=3, column=0, sticky="e", pady=(12, 0)
        )

        window.bind("<Destroy>", self._on_hotkey_window_destroy)
        window.focus_force()

        self._hotkey_window = window
=======

        def _wrap_low(event):
            self._record("Low", 1.0)
            return "break"

        def _wrap_hi(event):
            self._record("Hi", -1.0)
            return "break"

        # Expanded keybindings for convenience
        for sequence in (
            "<KeyPress-l>",
            "<KeyPress-L>",
            "<KeyPress-a>",
            "<KeyPress-A>",
            "<KeyPress-minus>",
            "<minus>",
            "<Left>",
            "<Down>",
            "<KeyPress-bracketleft>",
            "<bracketleft>",
        ):
            self._bind_shortcut(sequence, _wrap_low)

        for sequence in (
            "<KeyPress-h>",
            "<KeyPress-H>",
            "<KeyPress-d>",
            "<KeyPress-D>",
            "<KeyPress-plus>",
            "<plus>",
            "<Right>",
            "<Up>",
            "<KeyPress-bracketright>",
            "<bracketright>",
        ):
            self._bind_shortcut(sequence, _wrap_hi)

    def on_hide(self) -> None:
        super().on_hide()

    def _show_hotkeys(self) -> None:
        """Present a quick reference of the Hi-Lo keyboard shortcuts."""
        hotkeys = (
            "Low (+1): L, A, -, Left Arrow, Down Arrow, [",
            "Hi (-1): H, D, +, Right Arrow, Up Arrow, ]",
            "Undo: <, ,, Ctrl+Z",
            "Redo: >, ., Ctrl+Shift+Z",
            "Reset Shoe: Ctrl+R",
        )
        messagebox.showinfo("Hi-Lo Hotkeys", "\n".join(hotkeys), parent=self)
>>>>>>> 7ab475ff
<|MERGE_RESOLUTION|>--- conflicted
+++ resolved
@@ -5,14 +5,11 @@
 # - Cards ranked 10, face cards, and aces are "high" and subtract 1 from the running count.
 # - The interface mirrors that logic with Low/Hi buttons; each press records the adjustment and refreshes totals.
 
-<<<<<<< HEAD
+
 import tkinter as tk
 from tkinter import ttk
 from typing import TYPE_CHECKING, Dict, List, Optional, Tuple
-=======
-from tkinter import messagebox, ttk
-from typing import TYPE_CHECKING
->>>>>>> 7ab475ff
+
 
 from blackjack_counter.frames.base import BaseModeFrame
 
@@ -105,10 +102,7 @@
         self.reset_button.pack(fill="x", pady=(0, 10))
         self.menu_button = ttk.Button(control_frame, text="Menu", command=self._go_menu)
         self.menu_button.pack(fill="x")
-<<<<<<< HEAD
-=======
-        # Added: quick reference for keyboard shortcuts
->>>>>>> 7ab475ff
+
         self.hotkey_button = ttk.Button(control_frame, text="Hotkeys…", command=self._show_hotkeys)
         self.hotkey_button.pack(fill="x", pady=(10, 0))
 
@@ -131,11 +125,9 @@
 
         self.low_button = ttk.Button(
             history_frame,
-<<<<<<< HEAD
+
             text="Low (+1)",
-=======
-            text="Low (+1)\n[L, A, -, ←, ↓, [",
->>>>>>> 7ab475ff
+
             command=lambda: self._record("Low", 1.0),
         )
         self.low_button.grid(row=1, column=0, sticky="ew", pady=(12, 0))
@@ -164,11 +156,9 @@
 
         self.hi_button = ttk.Button(
             running_frame,
-<<<<<<< HEAD
+
             text="Hi (-1)",
-=======
-            text="Hi (-1)\n[H, D, +, →, ↑, ]",
->>>>>>> 7ab475ff
+
             command=lambda: self._record("Hi", -1.0),
         )
         self.hi_button.grid(row=1, column=0, sticky="ew", pady=(12, 0))
@@ -182,7 +172,7 @@
 
     def on_show(self) -> None:
         super().on_show()
-<<<<<<< HEAD
+
         self._is_active = True
 
         for name in self._group_bindings:
@@ -332,56 +322,3 @@
         window.focus_force()
 
         self._hotkey_window = window
-=======
-
-        def _wrap_low(event):
-            self._record("Low", 1.0)
-            return "break"
-
-        def _wrap_hi(event):
-            self._record("Hi", -1.0)
-            return "break"
-
-        # Expanded keybindings for convenience
-        for sequence in (
-            "<KeyPress-l>",
-            "<KeyPress-L>",
-            "<KeyPress-a>",
-            "<KeyPress-A>",
-            "<KeyPress-minus>",
-            "<minus>",
-            "<Left>",
-            "<Down>",
-            "<KeyPress-bracketleft>",
-            "<bracketleft>",
-        ):
-            self._bind_shortcut(sequence, _wrap_low)
-
-        for sequence in (
-            "<KeyPress-h>",
-            "<KeyPress-H>",
-            "<KeyPress-d>",
-            "<KeyPress-D>",
-            "<KeyPress-plus>",
-            "<plus>",
-            "<Right>",
-            "<Up>",
-            "<KeyPress-bracketright>",
-            "<bracketright>",
-        ):
-            self._bind_shortcut(sequence, _wrap_hi)
-
-    def on_hide(self) -> None:
-        super().on_hide()
-
-    def _show_hotkeys(self) -> None:
-        """Present a quick reference of the Hi-Lo keyboard shortcuts."""
-        hotkeys = (
-            "Low (+1): L, A, -, Left Arrow, Down Arrow, [",
-            "Hi (-1): H, D, +, Right Arrow, Up Arrow, ]",
-            "Undo: <, ,, Ctrl+Z",
-            "Redo: >, ., Ctrl+Shift+Z",
-            "Reset Shoe: Ctrl+R",
-        )
-        messagebox.showinfo("Hi-Lo Hotkeys", "\n".join(hotkeys), parent=self)
->>>>>>> 7ab475ff
