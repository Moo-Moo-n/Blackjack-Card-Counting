"""Frame that implements the Hi-Lo counting layout."""

# Hi-Lo counting notes:
# - Cards ranked 2 through 6 are considered "low" and add +1 to the running count.
# - Cards ranked 10, face cards, and aces are "high" and subtract 1 from the running count.
# - The interface mirrors that logic with Low/Hi buttons; each press records the adjustment and refreshes totals.

from tkinter import messagebox, ttk
from typing import TYPE_CHECKING

from blackjack_counter.frames.base import BaseModeFrame

if TYPE_CHECKING:  # pragma: no cover - only for type checkers
    from blackjack_counter.app import CountingApp


class HiLoFrame(BaseModeFrame):
    """Four-column layout with high and low buttons for the Hi-Lo system."""

    def __init__(self, master: ttk.Frame, controller: "CountingApp") -> None:
        super().__init__(master, controller)

        self.columnconfigure(0, weight=1)
        self.columnconfigure(1, weight=2)
        self.columnconfigure(2, weight=1)
        self.columnconfigure(3, weight=1)
        self.rowconfigure(0, weight=1)

        self._build_controls()

    def _build_controls(self) -> None:
        control_frame = ttk.Frame(self)
        control_frame.grid(row=0, column=0, sticky="nsew", padx=(0, 10))

        self.reset_button = ttk.Button(control_frame, text="Reset Shoe [Ctrl+R]", command=self._reset_shoe)
        self.reset_button.pack(fill="x", pady=(0, 10))
        self.menu_button = ttk.Button(control_frame, text="Menu", command=self._go_menu)
        self.menu_button.pack(fill="x")
<<<<<<< HEAD
        self.hotkey_button = ttk.Button(control_frame, text="Hotkeys…", command=self._show_hotkeys)
        self.hotkey_button.pack(fill="x", pady=(10, 0))
=======
>>>>>>> 109e8071

        history_frame = ttk.Frame(self, padding=(10, 0))
        history_frame.grid(row=0, column=1, sticky="nsew")
        history_frame.columnconfigure(0, weight=1)

        history_box = ttk.LabelFrame(history_frame, text="Previously Counted", padding=10)
        history_box.grid(row=0, column=0, sticky="nsew")
        history_label = ttk.Label(
            history_box,
            textvariable=self.history_var,
            style="Caption.TLabel",
            anchor="w",
            justify="left",
        )
        history_label.pack(fill="x")
        self._bind_wraplength(history_label, history_box)
        self._freeze_panel_width(history_frame, column_manager=self, column_index=1, inner=history_box)

        self.low_button = ttk.Button(
            history_frame,
<<<<<<< HEAD
            text="Low (+1)\n[L, A, -, ←, ↓, [",
=======
            text="Low (+1) [A/-/←]",
>>>>>>> 109e8071
            command=lambda: self._record("Low", 1.0),
        )
        self.low_button.grid(row=1, column=0, sticky="ew", pady=(12, 0))

        true_frame = ttk.Frame(self, padding=(10, 0))
        true_frame.grid(row=0, column=2, sticky="nsew")
        true_frame.columnconfigure(0, weight=1)

        true_box = ttk.LabelFrame(true_frame, text="True Count", padding=10)
        true_box.grid(row=0, column=0, sticky="nsew")
        ttk.Label(true_box, textvariable=self.true_var, style="Value.TLabel", anchor="center").pack(fill="x")
        ttk.Label(true_box, textvariable=self.cards_var, style="Caption.TLabel", anchor="center").pack(fill="x", pady=(8, 0))

        self.undo_button = ttk.Button(true_frame, text="Undo [< / Ctrl+Z]", command=self._undo_entry)
        self.undo_button.grid(row=1, column=0, sticky="ew", pady=(12, 6))
        self.redo_button = ttk.Button(true_frame, text="Redo [> / Ctrl+Shift+Z]", command=self._redo_entry)
        self.redo_button.grid(row=2, column=0, sticky="ew")

        running_frame = ttk.Frame(self, padding=(10, 0))
        running_frame.grid(row=0, column=3, sticky="nsew")
        running_frame.columnconfigure(0, weight=1)

        running_box = ttk.LabelFrame(running_frame, text="Running Count", padding=10)
        running_box.grid(row=0, column=0, sticky="nsew")
        ttk.Label(running_box, textvariable=self.running_var, style="Value.TLabel", anchor="center").pack(fill="x")

        self.hi_button = ttk.Button(
            running_frame,
<<<<<<< HEAD
            text="Hi (-1)\n[H, D, +, →, ↑, ]",
=======
            text="Hi (-1) [D/+/→]",
>>>>>>> 109e8071
            command=lambda: self._record("Hi", -1.0),
        )
        self.hi_button.grid(row=1, column=0, sticky="ew", pady=(12, 0))

    def _record(self, label: str, value: float) -> None:
        """Store the Hi-Lo adjustment so the shared state can update counts."""

        if not self.state:
            return
        # Each button press appends a CountEntry. BaseModeFrame.refresh() recomputes
        # the running and true counts from that history so the labels stay current.
        self.state.record(label, value)
        self.refresh()

    def on_show(self) -> None:
        super().on_show()

        def _wrap_low(event):
            self._record("Low", 1.0)
            return "break"

        def _wrap_hi(event):
            self._record("Hi", -1.0)
            return "break"

        for sequence in (
<<<<<<< HEAD
            "<KeyPress-l>",
            "<KeyPress-L>",
=======
>>>>>>> 109e8071
            "<KeyPress-a>",
            "<KeyPress-A>",
            "<KeyPress-minus>",
            "<minus>",
            "<Left>",
<<<<<<< HEAD
            "<Down>",
            "<KeyPress-bracketleft>",
            "<bracketleft>",
=======
>>>>>>> 109e8071
        ):
            self._bind_shortcut(sequence, _wrap_low)

        for sequence in (
<<<<<<< HEAD
            "<KeyPress-h>",
            "<KeyPress-H>",
=======
>>>>>>> 109e8071
            "<KeyPress-d>",
            "<KeyPress-D>",
            "<KeyPress-plus>",
            "<plus>",
            "<Right>",
<<<<<<< HEAD
            "<Up>",
            "<KeyPress-bracketright>",
            "<bracketright>",
=======
>>>>>>> 109e8071
        ):
            self._bind_shortcut(sequence, _wrap_hi)

    def on_hide(self) -> None:
<<<<<<< HEAD
        super().on_hide()

    def _show_hotkeys(self) -> None:
        """Present a quick reference of the Hi-Lo keyboard shortcuts."""

        hotkeys = (
            "Low (+1): L, A, -, Left Arrow, Down Arrow, [",
            "Hi (-1): H, D, +, Right Arrow, Up Arrow, ]",
            "Undo: <, ,, Ctrl+Z",
            "Redo: >, ., Ctrl+Shift+Z",
            "Reset Shoe: Ctrl+R",
        )
        messagebox.showinfo("Hi-Lo Hotkeys", "\n".join(hotkeys), parent=self)
=======
        super().on_hide()
>>>>>>> 109e8071
<|MERGE_RESOLUTION|>--- conflicted
+++ resolved
@@ -36,11 +36,9 @@
         self.reset_button.pack(fill="x", pady=(0, 10))
         self.menu_button = ttk.Button(control_frame, text="Menu", command=self._go_menu)
         self.menu_button.pack(fill="x")
-<<<<<<< HEAD
+        # Added: quick reference for keyboard shortcuts
         self.hotkey_button = ttk.Button(control_frame, text="Hotkeys…", command=self._show_hotkeys)
         self.hotkey_button.pack(fill="x", pady=(10, 0))
-=======
->>>>>>> 109e8071
 
         history_frame = ttk.Frame(self, padding=(10, 0))
         history_frame.grid(row=0, column=1, sticky="nsew")
@@ -61,11 +59,7 @@
 
         self.low_button = ttk.Button(
             history_frame,
-<<<<<<< HEAD
             text="Low (+1)\n[L, A, -, ←, ↓, [",
-=======
-            text="Low (+1) [A/-/←]",
->>>>>>> 109e8071
             command=lambda: self._record("Low", 1.0),
         )
         self.low_button.grid(row=1, column=0, sticky="ew", pady=(12, 0))
@@ -94,91 +88,9 @@
 
         self.hi_button = ttk.Button(
             running_frame,
-<<<<<<< HEAD
             text="Hi (-1)\n[H, D, +, →, ↑, ]",
-=======
-            text="Hi (-1) [D/+/→]",
->>>>>>> 109e8071
             command=lambda: self._record("Hi", -1.0),
         )
         self.hi_button.grid(row=1, column=0, sticky="ew", pady=(12, 0))
 
-    def _record(self, label: str, value: float) -> None:
-        """Store the Hi-Lo adjustment so the shared state can update counts."""
-
-        if not self.state:
-            return
-        # Each button press appends a CountEntry. BaseModeFrame.refresh() recomputes
-        # the running and true counts from that history so the labels stay current.
-        self.state.record(label, value)
-        self.refresh()
-
-    def on_show(self) -> None:
-        super().on_show()
-
-        def _wrap_low(event):
-            self._record("Low", 1.0)
-            return "break"
-
-        def _wrap_hi(event):
-            self._record("Hi", -1.0)
-            return "break"
-
-        for sequence in (
-<<<<<<< HEAD
-            "<KeyPress-l>",
-            "<KeyPress-L>",
-=======
->>>>>>> 109e8071
-            "<KeyPress-a>",
-            "<KeyPress-A>",
-            "<KeyPress-minus>",
-            "<minus>",
-            "<Left>",
-<<<<<<< HEAD
-            "<Down>",
-            "<KeyPress-bracketleft>",
-            "<bracketleft>",
-=======
->>>>>>> 109e8071
-        ):
-            self._bind_shortcut(sequence, _wrap_low)
-
-        for sequence in (
-<<<<<<< HEAD
-            "<KeyPress-h>",
-            "<KeyPress-H>",
-=======
->>>>>>> 109e8071
-            "<KeyPress-d>",
-            "<KeyPress-D>",
-            "<KeyPress-plus>",
-            "<plus>",
-            "<Right>",
-<<<<<<< HEAD
-            "<Up>",
-            "<KeyPress-bracketright>",
-            "<bracketright>",
-=======
->>>>>>> 109e8071
-        ):
-            self._bind_shortcut(sequence, _wrap_hi)
-
-    def on_hide(self) -> None:
-<<<<<<< HEAD
-        super().on_hide()
-
-    def _show_hotkeys(self) -> None:
-        """Present a quick reference of the Hi-Lo keyboard shortcuts."""
-
-        hotkeys = (
-            "Low (+1): L, A, -, Left Arrow, Down Arrow, [",
-            "Hi (-1): H, D, +, Right Arrow, Up Arrow, ]",
-            "Undo: <, ,, Ctrl+Z",
-            "Redo: >, ., Ctrl+Shift+Z",
-            "Reset Shoe: Ctrl+R",
-        )
-        messagebox.showinfo("Hi-Lo Hotkeys", "\n".join(hotkeys), parent=self)
-=======
-        super().on_hide()
->>>>>>> 109e8071
+    def _record(s_