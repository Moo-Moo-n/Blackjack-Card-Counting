--- conflicted
+++ resolved
@@ -56,12 +56,9 @@
                     "<KeyPress-KP_Add>",
                     "<KP_Add>",
                 ),
-<<<<<<< HEAD
+
                 "hi_expected_keysyms": ("plus", "equal", "KP_Add"),
-=======
-                "hi_expected_char": "+",
-                "hi_expected_keysyms": ("plus", "KP_Add"),
->>>>>>> a7967b6b
+
             },
             {
                 "name": "horizontal_arrows",
