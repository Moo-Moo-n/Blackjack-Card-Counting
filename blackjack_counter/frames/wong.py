--- conflicted
+++ resolved
@@ -5,11 +5,7 @@
 # - The buttons for 2 through A add those fractional adjustments to the running count.
 # - We keep the low/high shortcuts so players can apply generic +1/-1 presses as needed.
 
-<<<<<<< HEAD
 from tkinter import messagebox, ttk
-=======
-from tkinter import ttk
->>>>>>> 109e8071
 from typing import Dict, Iterable, TYPE_CHECKING
 
 from blackjack_counter.formatting import format_increment
@@ -38,6 +34,7 @@
         "A": -1.0,
     }
 
+    # Keep the codex key layout + Hotkeys dialog
     CARD_KEY_BINDINGS: Dict[str, Iterable[str]] = {
         "2": ("q",),
         "3": ("w",),
@@ -47,19 +44,11 @@
         "7": ("s",),
         "8": ("d",),
         "9": ("f",),
-<<<<<<< HEAD
         "10": ("g",),
         "J": ("z",),
         "Q": ("x",),
         "K": ("c",),
         "A": ("v",),
-=======
-        "10": ("h",),
-        "J": ("j",),
-        "Q": ("k",),
-        "K": ("l",),
-        "A": ("g",),
->>>>>>> 109e8071
     }
 
     def __init__(self, master: ttk.Frame, controller: "CountingApp") -> None:
@@ -90,11 +79,8 @@
         self.reset_button.pack(fill="x", pady=(0, 10))
         self.menu_button = ttk.Button(control_frame, text="Menu", command=self._go_menu)
         self.menu_button.pack(fill="x")
-<<<<<<< HEAD
         self.hotkey_button = ttk.Button(control_frame, text="Hotkeys…", command=self._show_hotkeys)
         self.hotkey_button.pack(fill="x", pady=(10, 0))
-=======
->>>>>>> 109e8071
 
         history_frame = ttk.Frame(top_panel, padding=(10, 0))
         history_frame.grid(row=0, column=1, sticky="nsew")
@@ -167,21 +153,15 @@
 
     def _record_generic(self, label: str, value: float) -> None:
         """Record a quick +1/-1 adjustment alongside card-specific presses."""
-
         if not self.state:
             return
-        # Shares the same CountEntry pipeline as the card buttons so the history
-        # and running/true counts remain consistent across input methods.
         self.state.record(label, value)
         self.refresh()
 
     def _record_card(self, card: str, value: float) -> None:
         """Log the fractional Wong Halves value for the chosen card rank."""
-
         if not self.state:
             return
-        # Each button uses the CARD_VALUES table above. BaseModeFrame.refresh()
-        # sums those values to produce the running and true counts displayed.
         self.state.record(card, value)
         self.refresh()
 
@@ -192,25 +172,12 @@
             def handler(event):
                 self._record_generic(label, value)
                 return "break"
-
             return handler
 
-        for sequence in (
-            "<KeyPress-a>",
-            "<KeyPress-A>",
-            "<KeyPress-minus>",
-            "<minus>",
-            "<Left>",
-        ):
+        for sequence in ("<KeyPress-a>", "<KeyPress-A>", "<KeyPress-minus>", "<minus>", "<Left>"):
             self._bind_shortcut(sequence, _wrap_generic("Low", 1.0))
 
-        for sequence in (
-            "<KeyPress-d>",
-            "<KeyPress-D>",
-            "<KeyPress-plus>",
-            "<plus>",
-            "<Right>",
-        ):
+        for sequence in ("<KeyPress-d>", "<KeyPress-D>", "<KeyPress-plus>", "<plus>", "<Right>"):
             self._bind_shortcut(sequence, _wrap_generic("Hi", -1.0))
 
         for card, keys in self.CARD_KEY_BINDINGS.items():
@@ -220,7 +187,6 @@
                 def handler(event):
                     self._record_card(c, v)
                     return "break"
-
                 return handler
 
             handler = _make_handler(card, value)
@@ -232,26 +198,14 @@
                     self._bind_shortcut(sequence, handler)
 
     def on_hide(self) -> None:
-<<<<<<< HEAD
         super().on_hide()
 
     def _show_hotkeys(self) -> None:
         """Display the key bindings for the Wong Halves layout."""
-
         card_hints = [
-            "2: Q",
-            "3: W",
-            "4: E",
-            "5: R",
-            "6: A",
-            "7: S",
-            "8: D",
-            "9: F",
-            "10: G",
-            "J: Z",
-            "Q: X",
-            "K: C",
-            "A: V",
+            "2: Q", "3: W", "4: E", "5: R",
+            "6: A", "7: S", "8: D", "9: F",
+            "10: G", "J: Z", "Q: X", "K: C", "A: V",
         ]
         hotkeys = (
             "Low (+1): A, -, Left Arrow",
@@ -261,7 +215,4 @@
             "Redo: >, ., Ctrl+Shift+Z",
             "Reset Shoe: Ctrl+R",
         )
-        messagebox.showinfo("Wong Halves Hotkeys", "\n\n".join(hotkeys), parent=self)
-=======
-        super().on_hide()
->>>>>>> 109e8071
+        messagebox.showinfo("Wong Halves Hotkeys", "\n\n".join(hotkeys), parent=self)