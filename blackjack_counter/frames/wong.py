"""Frame that implements the Wong Halves counting layout."""

# Wong Halves counting notes:
# - Each rank has a half-step weight (e.g., 5 = +1.5, 9 = -0.5) to better model the shoe.
# - The buttons for 2 through A add those fractional adjustments to the running count.
# - We keep the low/high shortcuts so players can apply generic +1/-1 presses as needed.

<<<<<<< HEAD
import tkinter as tk
from tkinter import ttk
from typing import Dict, Iterable, Optional, TYPE_CHECKING
=======
from tkinter import messagebox, ttk
from typing import Dict, Iterable, TYPE_CHECKING
>>>>>>> 7ab475ff

from blackjack_counter.formatting import format_increment
from blackjack_counter.frames.base import BaseModeFrame

if TYPE_CHECKING:  # pragma: no cover - only for type checkers
    from blackjack_counter.app import CountingApp


class WongHalvesFrame(BaseModeFrame):
    """Two-pane layout with dedicated card buttons for Wong Halves."""

    CARD_VALUES = {
        "2": 0.5,
        "3": 1.0,
        "4": 1.0,
        "5": 1.5,
        "6": 1.0,
        "7": 0.5,
        "8": 0.0,
        "9": -0.5,
        "10": -1.0,
        "J": -1.0,
        "Q": -1.0,
        "K": -1.0,
        "A": -1.0,
    }

<<<<<<< HEAD
=======
    # Keep the codex key layout + Hotkeys dialog
>>>>>>> 7ab475ff
    CARD_KEY_BINDINGS: Dict[str, Iterable[str]] = {
        "2": ("q",),
        "3": ("w",),
        "4": ("e",),
        "5": ("r",),
        "6": ("a",),
        "7": ("s",),
        "8": ("d",),
        "9": ("f",),
        "10": ("g",),
        "J": ("z",),
        "Q": ("x",),
        "K": ("c",),
        "A": ("v",),
    }

    def __init__(self, master: ttk.Frame, controller: "CountingApp") -> None:
        super().__init__(master, controller)

        self._hotkey_window: Optional[tk.Toplevel] = None

        self.columnconfigure(0, weight=1)
        self.rowconfigure(0, weight=5)
        self.rowconfigure(1, weight=1)

        self._build_layout()

    def _build_layout(self) -> None:
        top_panel = ttk.Frame(self)
        top_panel.grid(row=0, column=0, sticky="nsew")

        bottom_panel = ttk.Frame(self, padding=(10, 6))
        bottom_panel.grid(row=1, column=0, sticky="nsew")

        top_panel.columnconfigure(0, weight=1)
        top_panel.columnconfigure(1, weight=2)
        top_panel.columnconfigure(2, weight=1)
        top_panel.columnconfigure(3, weight=1)
        top_panel.rowconfigure(0, weight=1)

        control_frame = ttk.Frame(top_panel)
        control_frame.grid(row=0, column=0, sticky="nsew", padx=(0, 10))
        self.reset_button = ttk.Button(control_frame, text="Reset Shoe [Ctrl+R]", command=self._reset_shoe)
        self.reset_button.pack(fill="x", pady=(0, 10))
        self.menu_button = ttk.Button(control_frame, text="Menu", command=self._go_menu)
        self.menu_button.pack(fill="x")
        self.hotkey_button = ttk.Button(control_frame, text="Hotkeys…", command=self._show_hotkeys)
        self.hotkey_button.pack(fill="x", pady=(10, 0))

        history_frame = ttk.Frame(top_panel, padding=(10, 0))
        history_frame.grid(row=0, column=1, sticky="nsew")
        history_frame.columnconfigure(0, weight=1)

        history_box = ttk.LabelFrame(history_frame, text="Previously Counted", padding=10)
        history_box.grid(row=0, column=0, sticky="nsew")
        history_label = ttk.Label(
            history_box,
            textvariable=self.history_var,
            style="Caption.TLabel",
            anchor="w",
            justify="left",
        )
        history_label.pack(fill="x")
        self._bind_wraplength(history_label, history_box)
        self._freeze_panel_width(history_frame, column_manager=top_panel, column_index=1, inner=history_box)

        self.low_button = ttk.Button(
            history_frame,
<<<<<<< HEAD
            text="Low (+1)",
=======
            text="Low (+1) [A/-/←]",
>>>>>>> 7ab475ff
            command=lambda: self._record_generic("Low", 1.0),
        )
        self.low_button.grid(row=1, column=0, sticky="ew", pady=(12, 0))

        true_frame = ttk.Frame(top_panel, padding=(10, 0))
        true_frame.grid(row=0, column=2, sticky="nsew")
        true_frame.columnconfigure(0, weight=1)

        true_box = ttk.LabelFrame(true_frame, text="True Count", padding=10)
        true_box.grid(row=0, column=0, sticky="nsew")
        ttk.Label(true_box, textvariable=self.true_var, style="Value.TLabel", anchor="center").pack(fill="x")
        ttk.Label(true_box, textvariable=self.cards_var, style="Caption.TLabel", anchor="center").pack(fill="x", pady=(8, 0))
        self.undo_button = ttk.Button(true_frame, text="Undo [< / Ctrl+Z]", command=self._undo_entry)
        self.undo_button.grid(row=1, column=0, sticky="ew", pady=(12, 6))
        self.redo_button = ttk.Button(true_frame, text="Redo [> / Ctrl+Shift+Z]", command=self._redo_entry)
        self.redo_button.grid(row=2, column=0, sticky="ew")

        running_frame = ttk.Frame(top_panel, padding=(10, 0))
        running_frame.grid(row=0, column=3, sticky="nsew")
        running_frame.columnconfigure(0, weight=1)

        running_box = ttk.LabelFrame(running_frame, text="Running Count", padding=10)
        running_box.grid(row=0, column=0, sticky="nsew")
        ttk.Label(running_box, textvariable=self.running_var, style="Value.TLabel", anchor="center").pack(fill="x")
        self.hi_button = ttk.Button(
            running_frame,
<<<<<<< HEAD
            text="Hi (-1)",
=======
            text="Hi (-1) [D/+/→]",
>>>>>>> 7ab475ff
            command=lambda: self._record_generic("Hi", -1.0),
        )
        self.hi_button.grid(row=1, column=0, sticky="ew", pady=(12, 0))

        for column in range(len(self.CARD_VALUES)):
            bottom_panel.columnconfigure(column, weight=1, uniform="cards")
        bottom_panel.rowconfigure(0, weight=1)

        cards = list(self.CARD_VALUES.items())
        for index, (card, value) in enumerate(cards):
            hints = " / ".join(key.upper() for key in self.CARD_KEY_BINDINGS.get(card, ()))
            label = f"{card}\n({format_increment(value)})"
            if hints:
                label += f"\n[{hints}]"

            ttk.Button(
                bottom_panel,
                text=label,
                style="Card.TButton",
                command=lambda c=card, v=value: self._record_card(c, v),
            ).grid(row=0, column=index, padx=2, pady=3, sticky="nsew")

    def _record_generic(self, label: str, value: float) -> None:
        """Record a quick +1/-1 adjustment alongside card-specific presses."""
        if not self.state:
            return
        self.state.record(label, value)
        self.refresh()

    def _record_card(self, card: str, value: float) -> None:
        """Log the fractional Wong Halves value for the chosen card rank."""
        if not self.state:
            return
        self.state.record(card, value)
        self.refresh()

    def on_show(self) -> None:
        super().on_show()

        def _wrap_generic(label: str, value: float):
            def handler(event):
                self._record_generic(label, value)
                return "break"
<<<<<<< HEAD

            return handler

        for sequence in (
            "<KeyPress-a>",
            "<KeyPress-A>",
            "<KeyPress-minus>",
            "<minus>",
            "<Left>",
        ):
            self._bind_shortcut(sequence, _wrap_generic("Low", 1.0))

        for sequence in (
            "<KeyPress-d>",
            "<KeyPress-D>",
            "<KeyPress-plus>",
            "<plus>",
            "<Right>",
        ):
=======
            return handler

        for sequence in ("<KeyPress-a>", "<KeyPress-A>", "<KeyPress-minus>", "<minus>", "<Left>"):
            self._bind_shortcut(sequence, _wrap_generic("Low", 1.0))

        for sequence in ("<KeyPress-d>", "<KeyPress-D>", "<KeyPress-plus>", "<plus>", "<Right>"):
>>>>>>> 7ab475ff
            self._bind_shortcut(sequence, _wrap_generic("Hi", -1.0))

        for card, keys in self.CARD_KEY_BINDINGS.items():
            value = self.CARD_VALUES[card]

            def _make_handler(c: str, v: float):
                def handler(event):
                    self._record_card(c, v)
                    return "break"
<<<<<<< HEAD

=======
>>>>>>> 7ab475ff
                return handler

            handler = _make_handler(card, value)
            for key in keys:
                sequences = [f"<KeyPress-{key}>"]
                if key.isalpha():
                    sequences.append(f"<KeyPress-{key.upper()}>")
                for sequence in sequences:
                    self._bind_shortcut(sequence, handler)

    def on_hide(self) -> None:
<<<<<<< HEAD
        if self._hotkey_window is not None and self._hotkey_window.winfo_exists():
            self._hotkey_window.destroy()

=======
>>>>>>> 7ab475ff
        super().on_hide()

    def _show_hotkeys(self) -> None:
        """Display the key bindings for the Wong Halves layout."""
<<<<<<< HEAD

        if self._hotkey_window is not None and self._hotkey_window.winfo_exists():
            self._hotkey_window.lift()
            self._hotkey_window.focus_force()
            return

        window = tk.Toplevel(self)
        window.title("Wong Halves Hotkeys")
        window.resizable(False, False)
        window.transient(self.winfo_toplevel())

        container = ttk.Frame(window, padding=16)
        container.grid(row=0, column=0, sticky="nsew")
        window.columnconfigure(0, weight=1)
        window.rowconfigure(0, weight=1)

        ttk.Label(
            container,
            text="Keyboard shortcuts available while using Wong Halves.",
            style="Caption.TLabel",
            anchor="w",
            justify="left",
        ).grid(row=0, column=0, sticky="w")

        actions = ttk.LabelFrame(container, text="Actions", padding=10)
        actions.grid(row=1, column=0, sticky="ew", pady=(12, 12))
        actions.columnconfigure(0, weight=1)

        ttk.Label(
            actions,
            text=(
                "Low (+1): A, -, Left Arrow\n"
                "Hi (-1): D, +, Right Arrow\n"
                "Undo: <, ,, Ctrl+Z\n"
                "Redo: >, ., Ctrl+Shift+Z\n"
                "Reset Shoe: Ctrl+R"
            ),
            justify="left",
        ).grid(row=0, column=0, sticky="w")

        cards_frame = ttk.LabelFrame(container, text="Card Shortcuts", padding=10)
        cards_frame.grid(row=2, column=0, sticky="nsew")
        for column in range(3):
            cards_frame.columnconfigure(column, weight=1, uniform="cards")

        card_items = list(self.CARD_KEY_BINDINGS.items())
        for index, (card, keys) in enumerate(card_items):
            row, column = divmod(index, 3)
            cards_frame.rowconfigure(row, weight=1)
            label = f"{card}: {', '.join(key.upper() for key in keys)}"
            ttk.Label(cards_frame, text=label, anchor="w").grid(
                row=row, column=column, sticky="w", padx=4, pady=2
            )

        ttk.Button(container, text="Close", command=window.destroy).grid(
            row=3, column=0, sticky="e", pady=(12, 0)
        )

        window.bind(
            "<Destroy>",
            lambda event: setattr(self, "_hotkey_window", None)
            if event.widget is window
            else None,
        )
        window.focus_force()

        self._hotkey_window = window
=======
        card_hints = [
            "2: Q", "3: W", "4: E", "5: R",
            "6: A", "7: S", "8: D", "9: F",
            "10: G", "J: Z", "Q: X", "K: C", "A: V",
        ]
        hotkeys = (
            "Low (+1): A, -, Left Arrow",
            "Hi (-1): D, +, Right Arrow",
            "Cards:\n  " + "\n  ".join(card_hints),
            "Undo: <, ,, Ctrl+Z",
            "Redo: >, ., Ctrl+Shift+Z",
            "Reset Shoe: Ctrl+R",
        )
        messagebox.showinfo("Wong Halves Hotkeys", "\n\n".join(hotkeys), parent=self)
>>>>>>> 7ab475ff
<|MERGE_RESOLUTION|>--- conflicted
+++ resolved
@@ -5,14 +5,11 @@
 # - The buttons for 2 through A add those fractional adjustments to the running count.
 # - We keep the low/high shortcuts so players can apply generic +1/-1 presses as needed.
 
-<<<<<<< HEAD
+
 import tkinter as tk
 from tkinter import ttk
 from typing import Dict, Iterable, Optional, TYPE_CHECKING
-=======
-from tkinter import messagebox, ttk
-from typing import Dict, Iterable, TYPE_CHECKING
->>>>>>> 7ab475ff
+
 
 from blackjack_counter.formatting import format_increment
 from blackjack_counter.frames.base import BaseModeFrame
@@ -40,10 +37,7 @@
         "A": -1.0,
     }
 
-<<<<<<< HEAD
-=======
-    # Keep the codex key layout + Hotkeys dialog
->>>>>>> 7ab475ff
+
     CARD_KEY_BINDINGS: Dict[str, Iterable[str]] = {
         "2": ("q",),
         "3": ("w",),
@@ -112,11 +106,9 @@
 
         self.low_button = ttk.Button(
             history_frame,
-<<<<<<< HEAD
+
             text="Low (+1)",
-=======
-            text="Low (+1) [A/-/←]",
->>>>>>> 7ab475ff
+
             command=lambda: self._record_generic("Low", 1.0),
         )
         self.low_button.grid(row=1, column=0, sticky="ew", pady=(12, 0))
@@ -143,11 +135,9 @@
         ttk.Label(running_box, textvariable=self.running_var, style="Value.TLabel", anchor="center").pack(fill="x")
         self.hi_button = ttk.Button(
             running_frame,
-<<<<<<< HEAD
+
             text="Hi (-1)",
-=======
-            text="Hi (-1) [D/+/→]",
->>>>>>> 7ab475ff
+
             command=lambda: self._record_generic("Hi", -1.0),
         )
         self.hi_button.grid(row=1, column=0, sticky="ew", pady=(12, 0))
@@ -191,7 +181,7 @@
             def handler(event):
                 self._record_generic(label, value)
                 return "break"
-<<<<<<< HEAD
+
 
             return handler
 
@@ -211,14 +201,7 @@
             "<plus>",
             "<Right>",
         ):
-=======
-            return handler
-
-        for sequence in ("<KeyPress-a>", "<KeyPress-A>", "<KeyPress-minus>", "<minus>", "<Left>"):
-            self._bind_shortcut(sequence, _wrap_generic("Low", 1.0))
-
-        for sequence in ("<KeyPress-d>", "<KeyPress-D>", "<KeyPress-plus>", "<plus>", "<Right>"):
->>>>>>> 7ab475ff
+
             self._bind_shortcut(sequence, _wrap_generic("Hi", -1.0))
 
         for card, keys in self.CARD_KEY_BINDINGS.items():
@@ -228,10 +211,7 @@
                 def handler(event):
                     self._record_card(c, v)
                     return "break"
-<<<<<<< HEAD
-
-=======
->>>>>>> 7ab475ff
+                  
                 return handler
 
             handler = _make_handler(card, value)
@@ -243,17 +223,16 @@
                     self._bind_shortcut(sequence, handler)
 
     def on_hide(self) -> None:
-<<<<<<< HEAD
+
         if self._hotkey_window is not None and self._hotkey_window.winfo_exists():
             self._hotkey_window.destroy()
 
-=======
->>>>>>> 7ab475ff
+
         super().on_hide()
 
     def _show_hotkeys(self) -> None:
         """Display the key bindings for the Wong Halves layout."""
-<<<<<<< HEAD
+
 
         if self._hotkey_window is not None and self._hotkey_window.winfo_exists():
             self._hotkey_window.lift()
@@ -321,19 +300,3 @@
         window.focus_force()
 
         self._hotkey_window = window
-=======
-        card_hints = [
-            "2: Q", "3: W", "4: E", "5: R",
-            "6: A", "7: S", "8: D", "9: F",
-            "10: G", "J: Z", "Q: X", "K: C", "A: V",
-        ]
-        hotkeys = (
-            "Low (+1): A, -, Left Arrow",
-            "Hi (-1): D, +, Right Arrow",
-            "Cards:\n  " + "\n  ".join(card_hints),
-            "Undo: <, ,, Ctrl+Z",
-            "Redo: >, ., Ctrl+Shift+Z",
-            "Reset Shoe: Ctrl+R",
-        )
-        messagebox.showinfo("Wong Halves Hotkeys", "\n\n".join(hotkeys), parent=self)
->>>>>>> 7ab475ff
