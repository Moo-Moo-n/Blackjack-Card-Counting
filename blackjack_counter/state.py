--- conflicted
+++ resolved
@@ -18,15 +18,10 @@
         self.decks_total = decks
         self.history: List[CountEntry] = []
         self._redo_stack: List[CountEntry] = []
-<<<<<<< HEAD
+
         self._undo_limit = 5
         self._redo_limit = 20
         self._undos_since_record = 0
-=======
-        self._undo_limit = 5          # max consecutive undos allowed
-        self._redo_limit = 20         # cap redo stack growth
-        self._undos_since_record = 0  # resets whenever a new record() happens
->>>>>>> 7ab475ff
 
     def reset(self) -> None:
         """Clear all recorded cards and adjustments."""
@@ -66,7 +61,6 @@
         """Indicate whether an undo action is currently allowed."""
         return bool(self.history) and self._undos_since_record < self._undo_limit
 
-<<<<<<< HEAD
         if not self.history or self._undos_since_record >= self._undo_limit:
             return None
 
@@ -101,11 +95,7 @@
     def can_redo(self) -> bool:
         """Indicate whether a redo action is currently allowed."""
 
-=======
-    @property
-    def can_redo(self) -> bool:
-        """Indicate whether a redo action is currently allowed."""
->>>>>>> 7ab475ff
+
         return bool(self._redo_stack)
 
     @property
